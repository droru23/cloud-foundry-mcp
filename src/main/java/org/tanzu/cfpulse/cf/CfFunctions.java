--- conflicted
+++ resolved
@@ -22,21 +22,11 @@
     /*
         Applications
     */
-<<<<<<< HEAD
     public Function<Map<String, Object>, Mono<McpSchema.CallToolResult>> applicationsListFunction() {
         return noArgs -> cloudFoundryOperations.applications().list().
                         <McpSchema.Content>map(applicationSummary -> new McpSchema.TextContent(applicationSummary.toString())).
                 collectList().
                 map(textContents -> new McpSchema.CallToolResult(textContents, false));
-=======
-    public Function<Map<String, Object>, McpSchema.CallToolResult> applicationsListFunction() {
-        return arguments -> {
-            List<McpSchema.Content> textContents = cloudFoundryOperations.applications().list().
-                    <McpSchema.Content>map(applicationSummary -> new McpSchema.TextContent(applicationSummary.toString())).
-                    collectList().block();
-            return new McpSchema.CallToolResult(textContents, false);
-        };
->>>>>>> 13952180
     }
 
     public Function<Map<String, Object>, McpSchema.CallToolResult> pushApplicationFunction() {
@@ -48,7 +38,6 @@
                     name(name).path(Paths.get(path)).noStart(true).buildpack("java_buildpack_offline").
                     build();
             SetEnvironmentVariableApplicationRequest envRequest = SetEnvironmentVariableApplicationRequest.builder().
-<<<<<<< HEAD
                     name(name).variableName("JBP_CONFIG_OPEN_JDK_JRE").variableValue("{ jre: { version: 17.+ } }").
                     build();
             StartApplicationRequest startApplicationRequest = StartApplicationRequest.builder().
@@ -60,13 +49,6 @@
                     then(cloudFoundryOperations.applications().setEnvironmentVariable(envRequest)).
                     then(cloudFoundryOperations.applications().start(startApplicationRequest)).
                     then(Mono.just(new McpSchema.CallToolResult(List.of(new McpSchema.TextContent("Done")), false)));
-=======
-                    name(name).variableName("JBP_CONFIG_OPEN_JDK_JRE").variableValue("{ jre: { version: 17.+ } }").build();
-            cloudFoundryOperations.applications().setEnvironmentVariable(envRequest).block();
-            StartApplicationRequest startApplicationRequest = StartApplicationRequest.builder().name(name).build();
-            cloudFoundryOperations.applications().start(startApplicationRequest).block();
-            return new McpSchema.CallToolResult(List.of(new McpSchema.TextContent("Done")), false);
->>>>>>> 13952180
         };
     }
 
@@ -83,13 +65,8 @@
                     diskLimit(disk).
                     memoryLimit(memory).
                     build();
-<<<<<<< HEAD
             return cloudFoundryOperations.applications().scale(scaleApplicationRequest).
                     then(Mono.just(new McpSchema.CallToolResult(List.of(new McpSchema.TextContent("Done")), false)));
-=======
-            cloudFoundryOperations.applications().scale(scaleApplicationRequest).block();
-            return new McpSchema.CallToolResult(List.of(new McpSchema.TextContent("Done")), false);
->>>>>>> 13952180
         };
     }
 
@@ -100,13 +77,8 @@
             StartApplicationRequest startApplicationRequest = StartApplicationRequest.builder().
                     name(name).
                     build();
-<<<<<<< HEAD
             return cloudFoundryOperations.applications().start(startApplicationRequest).
                     then(Mono.just(new McpSchema.CallToolResult(List.of(new McpSchema.TextContent("Done")), false)));
-=======
-            cloudFoundryOperations.applications().start(startApplicationRequest).block();
-            return new McpSchema.CallToolResult(List.of(new McpSchema.TextContent("Done")), false);
->>>>>>> 13952180
         };
     }
 
@@ -117,53 +89,28 @@
             StopApplicationRequest stopApplicationRequest = StopApplicationRequest.builder().
                     name(name).
                     build();
-<<<<<<< HEAD
             return cloudFoundryOperations.applications().stop(stopApplicationRequest).
                     then(Mono.just(new McpSchema.CallToolResult(List.of(new McpSchema.TextContent("Done")), false)));
-=======
-            cloudFoundryOperations.applications().stop(stopApplicationRequest).block();
-            return new McpSchema.CallToolResult(List.of(new McpSchema.TextContent("Done")), false);
->>>>>>> 13952180
         };
     }
 
     /*
         Organizations
      */
-<<<<<<< HEAD
     public Function<Map<String, Object>, Mono<McpSchema.CallToolResult>> organizationsListFunction() {
         return noArgs -> cloudFoundryOperations.organizations().list().
                         <McpSchema.Content>map(organizationSummary -> new McpSchema.TextContent(organizationSummary.toString())).
                 collectList().
                 map(textContents -> new McpSchema.CallToolResult(textContents, false));
-=======
-    public Function<Map<String, Object>, McpSchema.CallToolResult> organizationsListFunction() {
-        return arguments -> {
-            List<McpSchema.Content> textContents = cloudFoundryOperations.organizations().list().
-                            <McpSchema.Content>map(organizationSummary -> new McpSchema.TextContent(organizationSummary.toString())).
-                    collectList().block();
-            return new McpSchema.CallToolResult(textContents, false);
-        };
->>>>>>> 13952180
     }
 
     /*
         Spaces
      */
-<<<<<<< HEAD
     public Function<Map<String, Object>, Mono<McpSchema.CallToolResult>> spacesListFunction() {
         return noArgs -> cloudFoundryOperations.spaces().list().
                         <McpSchema.Content>map(spaceSummary -> new McpSchema.TextContent(spaceSummary.toString())).
                 collectList().
         map( textContents -> new McpSchema.CallToolResult(textContents, false));
-=======
-    public Function<Map<String, Object>, McpSchema.CallToolResult> spacesListFunction() {
-        return arguments -> {
-            List<McpSchema.Content> textContents = cloudFoundryOperations.spaces().list().
-                            <McpSchema.Content>map(spaceSummary -> new McpSchema.TextContent(spaceSummary.toString())).
-                    collectList().block();
-            return new McpSchema.CallToolResult(textContents, false);
-        };
->>>>>>> 13952180
     }
 }